import netrc, os, unittest, sys, textwrap
from test import test_support

temp_filename = test_support.TESTFN

class NetrcTestCase(unittest.TestCase):

    def tearDown(self):
        os.unlink(temp_filename)

    def make_nrc(self, test_data):
        test_data = textwrap.dedent(test_data)
        mode = 'w'
        if sys.platform != 'cygwin':
            mode += 't'
        with open(temp_filename, mode) as fp:
            fp.write(test_data)
        return netrc.netrc(temp_filename)

    def test_default(self):
        nrc = self.make_nrc("""\
            machine host1.domain.com login log1 password pass1 account acct1
            default login log2 password pass2
            """)
        self.assertEqual(nrc.hosts['host1.domain.com'],
                         ('log1', 'acct1', 'pass1'))
        self.assertEqual(nrc.hosts['default'], ('log2', None, 'pass2'))

    def test_macros(self):
        nrc = self.make_nrc("""\
            macdef macro1
            line1
            line2

            macdef macro2
            line3
            line4
            """)
        self.assertEqual(nrc.macros, {'macro1': ['line1\n', 'line2\n'],
                                      'macro2': ['line3\n', 'line4\n']})

    def _test_passwords(self, nrc, passwd):
        nrc = self.make_nrc(nrc)
        self.assertEqual(nrc.hosts['host.domain.com'], ('log', 'acct', passwd))

<<<<<<< HEAD
    def test_password_with_leading_hash(self):
        self._test_passwords("""\
            machine host.domain.com login log password #pass account acct
            """, '#pass')

    def test_password_with_trailing_hash(self):
        self._test_passwords("""\
            machine host.domain.com login log password pass# account acct
            """, 'pass#')

    def test_password_with_internal_hash(self):
        self._test_passwords("""\
            machine host.domain.com login log password pa#ss account acct
            """, 'pa#ss')

    def _test_comment(self, nrc, passwd='pass'):
        nrc = self.make_nrc(nrc)
        self.assertEqual(nrc.hosts['foo.domain.com'], ('bar', None, passwd))
        self.assertEqual(nrc.hosts['bar.domain.com'], ('foo', None, 'pass'))

    def test_comment_before_machine_line(self):
        self._test_comment("""\
            # comment
            machine foo.domain.com login bar password pass
            machine bar.domain.com login foo password pass
            """)

    def test_comment_before_machine_line_no_space(self):
        self._test_comment("""\
            #comment
            machine foo.domain.com login bar password pass
            machine bar.domain.com login foo password pass
            """)

    def test_comment_before_machine_line_hash_only(self):
        self._test_comment("""\
            #
            machine foo.domain.com login bar password pass
            machine bar.domain.com login foo password pass
            """)

    def test_comment_at_end_of_machine_line(self):
        self._test_comment("""\
            machine foo.domain.com login bar password pass # comment
            machine bar.domain.com login foo password pass
            """)

    def test_comment_at_end_of_machine_line_no_space(self):
        self._test_comment("""\
            machine foo.domain.com login bar password pass #comment
            machine bar.domain.com login foo password pass
            """)

    def test_comment_at_end_of_machine_line_pass_has_hash(self):
        self._test_comment("""\
            machine foo.domain.com login bar password #pass #comment
            machine bar.domain.com login foo password pass
            """, '#pass')
=======
    def tearDown (self):
        del self.netrc
        test_support.unlink(temp_filename)
>>>>>>> 4189b67a


    if os.name == 'posix':
        def test_security(self):
            # This test is incomplete since we are normally not run as root and
            # therefore can't test the file ownership being wrong.
            os.unlink(temp_filename)
            d = test_support.TESTFN
            try:
                os.mkdir(d)
                fn = os.path.join(d, '.netrc')
                with open(fn, 'wt') as f:
                    f.write(TEST_NETRC)
                with test_support.EnvironmentVarGuard() as environ:
                    environ.set('HOME', d)
                    os.chmod(fn, 0600)
                    self.netrc = netrc.netrc()
                    self.test_case_1()
                    os.chmod(fn, 0622)
                    self.assertRaises(netrc.NetrcParseError, netrc.netrc)
            finally:
                test_support.rmtree(d)

def test_main():
    test_support.run_unittest(NetrcTestCase)

if __name__ == "__main__":
    test_main()<|MERGE_RESOLUTION|>--- conflicted
+++ resolved
@@ -4,9 +4,6 @@
 temp_filename = test_support.TESTFN
 
 class NetrcTestCase(unittest.TestCase):
-
-    def tearDown(self):
-        os.unlink(temp_filename)
 
     def make_nrc(self, test_data):
         test_data = textwrap.dedent(test_data)
@@ -15,6 +12,7 @@
             mode += 't'
         with open(temp_filename, mode) as fp:
             fp.write(test_data)
+        self.addCleanup(os.unlink, temp_filename)
         return netrc.netrc(temp_filename)
 
     def test_default(self):
@@ -43,7 +41,6 @@
         nrc = self.make_nrc(nrc)
         self.assertEqual(nrc.hosts['host.domain.com'], ('log', 'acct', passwd))
 
-<<<<<<< HEAD
     def test_password_with_leading_hash(self):
         self._test_passwords("""\
             machine host.domain.com login log password #pass account acct
@@ -102,33 +99,29 @@
             machine foo.domain.com login bar password #pass #comment
             machine bar.domain.com login foo password pass
             """, '#pass')
-=======
-    def tearDown (self):
-        del self.netrc
-        test_support.unlink(temp_filename)
->>>>>>> 4189b67a
 
 
-    if os.name == 'posix':
-        def test_security(self):
-            # This test is incomplete since we are normally not run as root and
-            # therefore can't test the file ownership being wrong.
-            os.unlink(temp_filename)
-            d = test_support.TESTFN
-            try:
-                os.mkdir(d)
-                fn = os.path.join(d, '.netrc')
-                with open(fn, 'wt') as f:
-                    f.write(TEST_NETRC)
-                with test_support.EnvironmentVarGuard() as environ:
-                    environ.set('HOME', d)
-                    os.chmod(fn, 0600)
-                    self.netrc = netrc.netrc()
-                    self.test_case_1()
-                    os.chmod(fn, 0622)
-                    self.assertRaises(netrc.NetrcParseError, netrc.netrc)
-            finally:
-                test_support.rmtree(d)
+    @unittest.skipUnless(os.name == 'posix', 'POSIX only test')
+    def test_security(self):
+        # This test is incomplete since we are normally not run as root and
+        # therefore can't test the file ownership being wrong.
+        d = test_support.TESTFN
+        os.mkdir(d)
+        self.addCleanup(test_support.rmtree, d)
+        fn = os.path.join(d, '.netrc')
+        with open(fn, 'wt') as f:
+            f.write("""\
+                machine foo.domain.com login bar password pass
+                default login foo password pass
+                """)
+        with test_support.EnvironmentVarGuard() as environ:
+            environ.set('HOME', d)
+            os.chmod(fn, 0600)
+            nrc = netrc.netrc()
+            self.assertEqual(nrc.hosts['foo.domain.com'],
+                             ('bar', None, 'pass'))
+            os.chmod(fn, 0o622)
+            self.assertRaises(netrc.NetrcParseError, netrc.netrc)
 
 def test_main():
     test_support.run_unittest(NetrcTestCase)
