"""Supporting definitions for the Python regression tests."""

if __name__ != 'test.support':
    raise ImportError('support must be imported from the test package')

import collections.abc
import contextlib
import errno
import faulthandler
import fnmatch
import functools
import gc
import importlib
import importlib.util
import logging.handlers
import nntplib
import os
import platform
import re
import shutil
import socket
import stat
import struct
import subprocess
import sys
import sysconfig
import tempfile
import time
import types
import unittest
import urllib.error
import warnings

try:
    import _thread, threading
except ImportError:
    _thread = None
    threading = None
try:
    import multiprocessing.process
except ImportError:
    multiprocessing = None

try:
    import zlib
except ImportError:
    zlib = None

try:
    import gzip
except ImportError:
    gzip = None

try:
    import bz2
except ImportError:
    bz2 = None

try:
    import lzma
except ImportError:
    lzma = None

try:
    import resource
except ImportError:
    resource = None

__all__ = [
    # globals
    "PIPE_MAX_SIZE", "verbose", "max_memuse", "use_resources", "failfast",
    # exceptions
    "Error", "TestFailed", "ResourceDenied",
    # imports
    "import_module", "import_fresh_module", "CleanImport",
    # modules
    "unload", "forget",
    # io
    "record_original_stdout", "get_original_stdout", "captured_stdout",
    "captured_stdin", "captured_stderr",
    # filesystem
    "TESTFN", "SAVEDCWD", "unlink", "rmtree", "temp_cwd", "findfile",
    "create_empty_file", "can_symlink", "fs_is_case_insensitive",
    # unittest
    "is_resource_enabled", "requires", "requires_freebsd_version",
    "requires_linux_version", "requires_mac_ver", "check_syntax_error",
    "TransientResource", "time_out", "socket_peer_reset", "ioerror_peer_reset",
    "transient_internet", "BasicTestRunner", "run_unittest", "run_doctest",
    "skip_unless_symlink", "requires_gzip", "requires_bz2", "requires_lzma",
    "bigmemtest", "bigaddrspacetest", "cpython_only", "get_attribute",
    "requires_IEEE_754", "skip_unless_xattr", "requires_zlib",
    "anticipate_failure", "load_package_tests", "detect_api_mismatch",
    "check__all__", "requires_android_level", "requires_multiprocessing_queue",
    # sys
    "is_jython", "is_android", "check_impl_detail", "unix_shell",
    "setswitchinterval", "android_not_root",
    # network
    "HOST", "IPV6_ENABLED", "find_unused_port", "bind_port", "open_urlresource",
    # processes
    'temp_umask', "reap_children",
    # logging
    "TestHandler",
    # threads
    "threading_setup", "threading_cleanup", "reap_threads", "start_threads",
    # miscellaneous
    "check_warnings", "check_no_resource_warning", "EnvironmentVarGuard",
    "run_with_locale", "swap_item",
    "swap_attr", "Matcher", "set_memlimit", "SuppressCrashReport", "sortdict",
    "run_with_tz", "PGO", "missing_compiler_executable",
    ]

class Error(Exception):
    """Base class for regression test exceptions."""

class TestFailed(Error):
    """Test failed."""

class ResourceDenied(unittest.SkipTest):
    """Test skipped because it requested a disallowed resource.

    This is raised when a test calls requires() for a resource that
    has not be enabled.  It is used to distinguish between expected
    and unexpected skips.
    """

@contextlib.contextmanager
def _ignore_deprecated_imports(ignore=True):
    """Context manager to suppress package and module deprecation
    warnings when importing them.

    If ignore is False, this context manager has no effect.
    """
    if ignore:
        with warnings.catch_warnings():
            warnings.filterwarnings("ignore", ".+ (module|package)",
                                    DeprecationWarning)
            yield
    else:
        yield


def import_module(name, deprecated=False, *, required_on=()):
    """Import and return the module to be tested, raising SkipTest if
    it is not available.

    If deprecated is True, any module or package deprecation messages
    will be suppressed. If a module is required on a platform but optional for
    others, set required_on to an iterable of platform prefixes which will be
    compared against sys.platform.
    """
    with _ignore_deprecated_imports(deprecated):
        try:
            return importlib.import_module(name)
        except ImportError as msg:
            if sys.platform.startswith(tuple(required_on)):
                raise
            raise unittest.SkipTest(str(msg))


def _save_and_remove_module(name, orig_modules):
    """Helper function to save and remove a module from sys.modules

    Raise ImportError if the module can't be imported.
    """
    # try to import the module and raise an error if it can't be imported
    if name not in sys.modules:
        __import__(name)
        del sys.modules[name]
    for modname in list(sys.modules):
        if modname == name or modname.startswith(name + '.'):
            orig_modules[modname] = sys.modules[modname]
            del sys.modules[modname]

def _save_and_block_module(name, orig_modules):
    """Helper function to save and block a module in sys.modules

    Return True if the module was in sys.modules, False otherwise.
    """
    saved = True
    try:
        orig_modules[name] = sys.modules[name]
    except KeyError:
        saved = False
    sys.modules[name] = None
    return saved


def anticipate_failure(condition):
    """Decorator to mark a test that is known to be broken in some cases

       Any use of this decorator should have a comment identifying the
       associated tracker issue.
    """
    if condition:
        return unittest.expectedFailure
    return lambda f: f

def load_package_tests(pkg_dir, loader, standard_tests, pattern):
    """Generic load_tests implementation for simple test packages.

    Most packages can implement load_tests using this function as follows:

       def load_tests(*args):
           return load_package_tests(os.path.dirname(__file__), *args)
    """
    if pattern is None:
        pattern = "test*"
    top_dir = os.path.dirname(              # Lib
                  os.path.dirname(              # test
                      os.path.dirname(__file__)))   # support
    package_tests = loader.discover(start_dir=pkg_dir,
                                    top_level_dir=top_dir,
                                    pattern=pattern)
    standard_tests.addTests(package_tests)
    return standard_tests


def import_fresh_module(name, fresh=(), blocked=(), deprecated=False):
    """Import and return a module, deliberately bypassing sys.modules.

    This function imports and returns a fresh copy of the named Python module
    by removing the named module from sys.modules before doing the import.
    Note that unlike reload, the original module is not affected by
    this operation.

    *fresh* is an iterable of additional module names that are also removed
    from the sys.modules cache before doing the import.

    *blocked* is an iterable of module names that are replaced with None
    in the module cache during the import to ensure that attempts to import
    them raise ImportError.

    The named module and any modules named in the *fresh* and *blocked*
    parameters are saved before starting the import and then reinserted into
    sys.modules when the fresh import is complete.

    Module and package deprecation messages are suppressed during this import
    if *deprecated* is True.

    This function will raise ImportError if the named module cannot be
    imported.
    """
    # NOTE: test_heapq, test_json and test_warnings include extra sanity checks
    # to make sure that this utility function is working as expected
    with _ignore_deprecated_imports(deprecated):
        # Keep track of modules saved for later restoration as well
        # as those which just need a blocking entry removed
        orig_modules = {}
        names_to_remove = []
        _save_and_remove_module(name, orig_modules)
        try:
            for fresh_name in fresh:
                _save_and_remove_module(fresh_name, orig_modules)
            for blocked_name in blocked:
                if not _save_and_block_module(blocked_name, orig_modules):
                    names_to_remove.append(blocked_name)
            fresh_module = importlib.import_module(name)
        except ImportError:
            fresh_module = None
        finally:
            for orig_name, module in orig_modules.items():
                sys.modules[orig_name] = module
            for name_to_remove in names_to_remove:
                del sys.modules[name_to_remove]
        return fresh_module


def get_attribute(obj, name):
    """Get an attribute, raising SkipTest if AttributeError is raised."""
    try:
        attribute = getattr(obj, name)
    except AttributeError:
        raise unittest.SkipTest("object %r has no attribute %r" % (obj, name))
    else:
        return attribute

verbose = 1              # Flag set to 0 by regrtest.py
use_resources = None     # Flag set to [] by regrtest.py
max_memuse = 0           # Disable bigmem tests (they will still be run with
                         # small sizes, to make sure they work.)
real_max_memuse = 0
failfast = False
match_tests = None

# _original_stdout is meant to hold stdout at the time regrtest began.
# This may be "the real" stdout, or IDLE's emulation of stdout, or whatever.
# The point is to have some flavor of stdout the user can actually see.
_original_stdout = None
def record_original_stdout(stdout):
    global _original_stdout
    _original_stdout = stdout

def get_original_stdout():
    return _original_stdout or sys.stdout

def unload(name):
    try:
        del sys.modules[name]
    except KeyError:
        pass

def _force_run(path, func, *args):
    try:
        return func(*args)
    except OSError as err:
        if verbose >= 2:
            print('%s: %s' % (err.__class__.__name__, err))
            print('re-run %s%r' % (func.__name__, args))
        os.chmod(path, stat.S_IRWXU)
        return func(*args)

if sys.platform.startswith("win"):
    def _waitfor(func, pathname, waitall=False):
        # Perform the operation
        func(pathname)
        # Now setup the wait loop
        if waitall:
            dirname = pathname
        else:
            dirname, name = os.path.split(pathname)
            dirname = dirname or '.'
        # Check for `pathname` to be removed from the filesystem.
        # The exponential backoff of the timeout amounts to a total
        # of ~1 second after which the deletion is probably an error
        # anyway.
        # Testing on an i7@4.3GHz shows that usually only 1 iteration is
        # required when contention occurs.
        timeout = 0.001
        while timeout < 1.0:
            # Note we are only testing for the existence of the file(s) in
            # the contents of the directory regardless of any security or
            # access rights.  If we have made it this far, we have sufficient
            # permissions to do that much using Python's equivalent of the
            # Windows API FindFirstFile.
            # Other Windows APIs can fail or give incorrect results when
            # dealing with files that are pending deletion.
            L = os.listdir(dirname)
            if not (L if waitall else name in L):
                return
            # Increase the timeout and try again
            time.sleep(timeout)
            timeout *= 2
        warnings.warn('tests may fail, delete still pending for ' + pathname,
                      RuntimeWarning, stacklevel=4)

    def _unlink(filename):
        _waitfor(os.unlink, filename)

    def _rmdir(dirname):
        _waitfor(os.rmdir, dirname)

    def _rmtree(path):
        def _rmtree_inner(path):
            for name in _force_run(path, os.listdir, path):
                fullname = os.path.join(path, name)
                try:
                    mode = os.lstat(fullname).st_mode
                except OSError as exc:
                    print("support.rmtree(): os.lstat(%r) failed with %s" % (fullname, exc),
                          file=sys.__stderr__)
                    mode = 0
                if stat.S_ISDIR(mode):
                    _waitfor(_rmtree_inner, fullname, waitall=True)
                    _force_run(fullname, os.rmdir, fullname)
                else:
                    _force_run(fullname, os.unlink, fullname)
        _waitfor(_rmtree_inner, path, waitall=True)
        _waitfor(lambda p: _force_run(p, os.rmdir, p), path)
else:
    _unlink = os.unlink
    _rmdir = os.rmdir

    def _rmtree(path):
        try:
            shutil.rmtree(path)
            return
        except OSError:
            pass

        def _rmtree_inner(path):
            for name in _force_run(path, os.listdir, path):
                fullname = os.path.join(path, name)
                try:
                    mode = os.lstat(fullname).st_mode
                except OSError:
                    mode = 0
                if stat.S_ISDIR(mode):
                    _rmtree_inner(fullname)
                    _force_run(path, os.rmdir, fullname)
                else:
                    _force_run(path, os.unlink, fullname)
        _rmtree_inner(path)
        os.rmdir(path)

def unlink(filename):
    try:
        _unlink(filename)
    except (FileNotFoundError, NotADirectoryError):
        pass

def rmdir(dirname):
    try:
        _rmdir(dirname)
    except FileNotFoundError:
        pass

def rmtree(path):
    try:
        _rmtree(path)
    except FileNotFoundError:
        pass

def make_legacy_pyc(source):
    """Move a PEP 3147/488 pyc file to its legacy pyc location.

    :param source: The file system path to the source file.  The source file
        does not need to exist, however the PEP 3147/488 pyc file must exist.
    :return: The file system path to the legacy pyc file.
    """
    pyc_file = importlib.util.cache_from_source(source)
    up_one = os.path.dirname(os.path.abspath(source))
    legacy_pyc = os.path.join(up_one, source + 'c')
    os.rename(pyc_file, legacy_pyc)
    return legacy_pyc

def forget(modname):
    """'Forget' a module was ever imported.

    This removes the module from sys.modules and deletes any PEP 3147/488 or
    legacy .pyc files.
    """
    unload(modname)
    for dirname in sys.path:
        source = os.path.join(dirname, modname + '.py')
        # It doesn't matter if they exist or not, unlink all possible
        # combinations of PEP 3147/488 and legacy pyc files.
        unlink(source + 'c')
        for opt in ('', 1, 2):
            unlink(importlib.util.cache_from_source(source, optimization=opt))

# Check whether a gui is actually available
def _is_gui_available():
    if hasattr(_is_gui_available, 'result'):
        return _is_gui_available.result
    reason = None
    if sys.platform.startswith('win'):
        # if Python is running as a service (such as the buildbot service),
        # gui interaction may be disallowed
        import ctypes
        import ctypes.wintypes
        UOI_FLAGS = 1
        WSF_VISIBLE = 0x0001
        class USEROBJECTFLAGS(ctypes.Structure):
            _fields_ = [("fInherit", ctypes.wintypes.BOOL),
                        ("fReserved", ctypes.wintypes.BOOL),
                        ("dwFlags", ctypes.wintypes.DWORD)]
        dll = ctypes.windll.user32
        h = dll.GetProcessWindowStation()
        if not h:
            raise ctypes.WinError()
        uof = USEROBJECTFLAGS()
        needed = ctypes.wintypes.DWORD()
        res = dll.GetUserObjectInformationW(h,
            UOI_FLAGS,
            ctypes.byref(uof),
            ctypes.sizeof(uof),
            ctypes.byref(needed))
        if not res:
            raise ctypes.WinError()
        if not bool(uof.dwFlags & WSF_VISIBLE):
            reason = "gui not available (WSF_VISIBLE flag not set)"
    elif sys.platform == 'darwin':
        # The Aqua Tk implementations on OS X can abort the process if
        # being called in an environment where a window server connection
        # cannot be made, for instance when invoked by a buildbot or ssh
        # process not running under the same user id as the current console
        # user.  To avoid that, raise an exception if the window manager
        # connection is not available.
        from ctypes import cdll, c_int, pointer, Structure
        from ctypes.util import find_library

        app_services = cdll.LoadLibrary(find_library("ApplicationServices"))

        if app_services.CGMainDisplayID() == 0:
            reason = "gui tests cannot run without OS X window manager"
        else:
            class ProcessSerialNumber(Structure):
                _fields_ = [("highLongOfPSN", c_int),
                            ("lowLongOfPSN", c_int)]
            psn = ProcessSerialNumber()
            psn_p = pointer(psn)
            if (  (app_services.GetCurrentProcess(psn_p) < 0) or
                  (app_services.SetFrontProcess(psn_p) < 0) ):
                reason = "cannot run without OS X gui process"

    # check on every platform whether tkinter can actually do anything
    if not reason:
        try:
            from tkinter import Tk
            root = Tk()
            root.withdraw()
            root.update()
            root.destroy()
        except Exception as e:
            err_string = str(e)
            if len(err_string) > 50:
                err_string = err_string[:50] + ' [...]'
            reason = 'Tk unavailable due to {}: {}'.format(type(e).__name__,
                                                           err_string)

    _is_gui_available.reason = reason
    _is_gui_available.result = not reason

    return _is_gui_available.result

def is_resource_enabled(resource):
    """Test whether a resource is enabled.

    Known resources are set by regrtest.py.  If not running under regrtest.py,
    all resources are assumed enabled unless use_resources has been set.
    """
    return use_resources is None or resource in use_resources

def requires(resource, msg=None):
    """Raise ResourceDenied if the specified resource is not available."""
    if not is_resource_enabled(resource):
        if msg is None:
            msg = "Use of the %r resource not enabled" % resource
        raise ResourceDenied(msg)
    if resource == 'gui' and not _is_gui_available():
        raise ResourceDenied(_is_gui_available.reason)

def _requires_unix_version(sysname, min_version):
    """Decorator raising SkipTest if the OS is `sysname` and the version is less
    than `min_version`.

    For example, @_requires_unix_version('FreeBSD', (7, 2)) raises SkipTest if
    the FreeBSD version is less than 7.2.
    """
    def decorator(func):
        @functools.wraps(func)
        def wrapper(*args, **kw):
            if platform.system() == sysname:
                version_txt = platform.release().split('-', 1)[0]
                try:
                    version = tuple(map(int, version_txt.split('.')))
                except ValueError:
                    pass
                else:
                    if version < min_version:
                        min_version_txt = '.'.join(map(str, min_version))
                        raise unittest.SkipTest(
                            "%s version %s or higher required, not %s"
                            % (sysname, min_version_txt, version_txt))
            return func(*args, **kw)
        wrapper.min_version = min_version
        return wrapper
    return decorator

def requires_freebsd_version(*min_version):
    """Decorator raising SkipTest if the OS is FreeBSD and the FreeBSD version is
    less than `min_version`.

    For example, @requires_freebsd_version(7, 2) raises SkipTest if the FreeBSD
    version is less than 7.2.
    """
    return _requires_unix_version('FreeBSD', min_version)

def requires_linux_version(*min_version):
    """Decorator raising SkipTest if the OS is Linux and the Linux version is
    less than `min_version`.

    For example, @requires_linux_version(2, 6, 32) raises SkipTest if the Linux
    version is less than 2.6.32.
    """
    return _requires_unix_version('Linux', min_version)

def requires_mac_ver(*min_version):
    """Decorator raising SkipTest if the OS is Mac OS X and the OS X
    version if less than min_version.

    For example, @requires_mac_ver(10, 5) raises SkipTest if the OS X version
    is lesser than 10.5.
    """
    def decorator(func):
        @functools.wraps(func)
        def wrapper(*args, **kw):
            if sys.platform == 'darwin':
                version_txt = platform.mac_ver()[0]
                try:
                    version = tuple(map(int, version_txt.split('.')))
                except ValueError:
                    pass
                else:
                    if version < min_version:
                        min_version_txt = '.'.join(map(str, min_version))
                        raise unittest.SkipTest(
                            "Mac OS X %s or higher required, not %s"
                            % (min_version_txt, version_txt))
            return func(*args, **kw)
        wrapper.min_version = min_version
        return wrapper
    return decorator


# Don't use "localhost", since resolving it uses the DNS under recent
# Windows versions (see issue #18792).
HOST = "127.0.0.1"
HOSTv6 = "::1"


def find_unused_port(family=socket.AF_INET, socktype=socket.SOCK_STREAM):
    """Returns an unused port that should be suitable for binding.  This is
    achieved by creating a temporary socket with the same family and type as
    the 'sock' parameter (default is AF_INET, SOCK_STREAM), and binding it to
    the specified host address (defaults to 0.0.0.0) with the port set to 0,
    eliciting an unused ephemeral port from the OS.  The temporary socket is
    then closed and deleted, and the ephemeral port is returned.

    Either this method or bind_port() should be used for any tests where a
    server socket needs to be bound to a particular port for the duration of
    the test.  Which one to use depends on whether the calling code is creating
    a python socket, or if an unused port needs to be provided in a constructor
    or passed to an external program (i.e. the -accept argument to openssl's
    s_server mode).  Always prefer bind_port() over find_unused_port() where
    possible.  Hard coded ports should *NEVER* be used.  As soon as a server
    socket is bound to a hard coded port, the ability to run multiple instances
    of the test simultaneously on the same host is compromised, which makes the
    test a ticking time bomb in a buildbot environment. On Unix buildbots, this
    may simply manifest as a failed test, which can be recovered from without
    intervention in most cases, but on Windows, the entire python process can
    completely and utterly wedge, requiring someone to log in to the buildbot
    and manually kill the affected process.

    (This is easy to reproduce on Windows, unfortunately, and can be traced to
    the SO_REUSEADDR socket option having different semantics on Windows versus
    Unix/Linux.  On Unix, you can't have two AF_INET SOCK_STREAM sockets bind,
    listen and then accept connections on identical host/ports.  An EADDRINUSE
    OSError will be raised at some point (depending on the platform and
    the order bind and listen were called on each socket).

    However, on Windows, if SO_REUSEADDR is set on the sockets, no EADDRINUSE
    will ever be raised when attempting to bind two identical host/ports. When
    accept() is called on each socket, the second caller's process will steal
    the port from the first caller, leaving them both in an awkwardly wedged
    state where they'll no longer respond to any signals or graceful kills, and
    must be forcibly killed via OpenProcess()/TerminateProcess().

    The solution on Windows is to use the SO_EXCLUSIVEADDRUSE socket option
    instead of SO_REUSEADDR, which effectively affords the same semantics as
    SO_REUSEADDR on Unix.  Given the propensity of Unix developers in the Open
    Source world compared to Windows ones, this is a common mistake.  A quick
    look over OpenSSL's 0.9.8g source shows that they use SO_REUSEADDR when
    openssl.exe is called with the 's_server' option, for example. See
    http://bugs.python.org/issue2550 for more info.  The following site also
    has a very thorough description about the implications of both REUSEADDR
    and EXCLUSIVEADDRUSE on Windows:
    http://msdn2.microsoft.com/en-us/library/ms740621(VS.85).aspx)

    XXX: although this approach is a vast improvement on previous attempts to
    elicit unused ports, it rests heavily on the assumption that the ephemeral
    port returned to us by the OS won't immediately be dished back out to some
    other process when we close and delete our temporary socket but before our
    calling code has a chance to bind the returned port.  We can deal with this
    issue if/when we come across it.
    """

    tempsock = socket.socket(family, socktype)
    port = bind_port(tempsock)
    tempsock.close()
    del tempsock
    return port

def bind_port(sock, host=HOST):
    """Bind the socket to a free port and return the port number.  Relies on
    ephemeral ports in order to ensure we are using an unbound port.  This is
    important as many tests may be running simultaneously, especially in a
    buildbot environment.  This method raises an exception if the sock.family
    is AF_INET and sock.type is SOCK_STREAM, *and* the socket has SO_REUSEADDR
    or SO_REUSEPORT set on it.  Tests should *never* set these socket options
    for TCP/IP sockets.  The only case for setting these options is testing
    multicasting via multiple UDP sockets.

    Additionally, if the SO_EXCLUSIVEADDRUSE socket option is available (i.e.
    on Windows), it will be set on the socket.  This will prevent anyone else
    from bind()'ing to our host/port for the duration of the test.
    """

    if sock.family == socket.AF_INET and sock.type == socket.SOCK_STREAM:
        if hasattr(socket, 'SO_REUSEADDR'):
            if sock.getsockopt(socket.SOL_SOCKET, socket.SO_REUSEADDR) == 1:
                raise TestFailed("tests should never set the SO_REUSEADDR "   \
                                 "socket option on TCP/IP sockets!")
        if hasattr(socket, 'SO_REUSEPORT'):
            try:
                if sock.getsockopt(socket.SOL_SOCKET, socket.SO_REUSEPORT) == 1:
                    raise TestFailed("tests should never set the SO_REUSEPORT "   \
                                     "socket option on TCP/IP sockets!")
            except OSError:
                # Python's socket module was compiled using modern headers
                # thus defining SO_REUSEPORT but this process is running
                # under an older kernel that does not support SO_REUSEPORT.
                pass
        if hasattr(socket, 'SO_EXCLUSIVEADDRUSE'):
            sock.setsockopt(socket.SOL_SOCKET, socket.SO_EXCLUSIVEADDRUSE, 1)

    sock.bind((host, 0))
    port = sock.getsockname()[1]
    return port

def _is_ipv6_enabled():
    """Check whether IPv6 is enabled on this host."""
    if socket.has_ipv6:
        sock = None
        try:
            sock = socket.socket(socket.AF_INET6, socket.SOCK_STREAM)
            sock.bind((HOSTv6, 0))
            return True
        except OSError:
            pass
        finally:
            if sock:
                sock.close()
    return False

IPV6_ENABLED = _is_ipv6_enabled()

def system_must_validate_cert(f):
    """Skip the test on TLS certificate validation failures."""
    @functools.wraps(f)
    def dec(*args, **kwargs):
        try:
            f(*args, **kwargs)
        except IOError as e:
            if "CERTIFICATE_VERIFY_FAILED" in str(e):
                raise unittest.SkipTest("system does not contain "
                                        "necessary certificates")
            raise
    return dec

# A constant likely larger than the underlying OS pipe buffer size, to
# make writes blocking.
# Windows limit seems to be around 512 B, and many Unix kernels have a
# 64 KiB pipe buffer size or 16 * PAGE_SIZE: take a few megs to be sure.
# (see issue #17835 for a discussion of this number).
PIPE_MAX_SIZE = 4 * 1024 * 1024 + 1

# A constant likely larger than the underlying OS socket buffer size, to make
# writes blocking.
# The socket buffer sizes can usually be tuned system-wide (e.g. through sysctl
# on Linux), or on a per-socket basis (SO_SNDBUF/SO_RCVBUF). See issue #18643
# for a discussion of this number).
SOCK_MAX_SIZE = 16 * 1024 * 1024 + 1

# decorator for skipping tests on non-IEEE 754 platforms
requires_IEEE_754 = unittest.skipUnless(
    float.__getformat__("double").startswith("IEEE"),
    "test requires IEEE 754 doubles")

requires_zlib = unittest.skipUnless(zlib, 'requires zlib')

requires_gzip = unittest.skipUnless(gzip, 'requires gzip')

requires_bz2 = unittest.skipUnless(bz2, 'requires bz2')

requires_lzma = unittest.skipUnless(lzma, 'requires lzma')

is_jython = sys.platform.startswith('java')

<<<<<<< HEAD
try:
    # constant used by requires_android_level()
    _ANDROID_API_LEVEL = sys.getandroidapilevel()
    is_android = True
except AttributeError:
    # sys.getandroidapilevel() is only available on Android
    is_android = False
=======
_ANDROID_API_LEVEL = sysconfig.get_config_var('ANDROID_API_LEVEL')
is_android = (_ANDROID_API_LEVEL is not None and _ANDROID_API_LEVEL > 0)
android_not_root = (is_android and os.geteuid() != 0)
>>>>>>> 3a4e9893

if sys.platform != 'win32':
    unix_shell = '/system/bin/sh' if is_android else '/bin/sh'
else:
    unix_shell = None

# Filename used for testing
if os.name == 'java':
    # Jython disallows @ in module names
    TESTFN = '$test'
else:
    TESTFN = '@test'

# Disambiguate TESTFN for parallel testing, while letting it remain a valid
# module name.
TESTFN = "{}_{}_tmp".format(TESTFN, os.getpid())

# FS_NONASCII: non-ASCII character encodable by os.fsencode(),
# or None if there is no such character.
FS_NONASCII = None
for character in (
    # First try printable and common characters to have a readable filename.
    # For each character, the encoding list are just example of encodings able
    # to encode the character (the list is not exhaustive).

    # U+00E6 (Latin Small Letter Ae): cp1252, iso-8859-1
    '\u00E6',
    # U+0130 (Latin Capital Letter I With Dot Above): cp1254, iso8859_3
    '\u0130',
    # U+0141 (Latin Capital Letter L With Stroke): cp1250, cp1257
    '\u0141',
    # U+03C6 (Greek Small Letter Phi): cp1253
    '\u03C6',
    # U+041A (Cyrillic Capital Letter Ka): cp1251
    '\u041A',
    # U+05D0 (Hebrew Letter Alef): Encodable to cp424
    '\u05D0',
    # U+060C (Arabic Comma): cp864, cp1006, iso8859_6, mac_arabic
    '\u060C',
    # U+062A (Arabic Letter Teh): cp720
    '\u062A',
    # U+0E01 (Thai Character Ko Kai): cp874
    '\u0E01',

    # Then try more "special" characters. "special" because they may be
    # interpreted or displayed differently depending on the exact locale
    # encoding and the font.

    # U+00A0 (No-Break Space)
    '\u00A0',
    # U+20AC (Euro Sign)
    '\u20AC',
):
    try:
        os.fsdecode(os.fsencode(character))
    except UnicodeError:
        pass
    else:
        FS_NONASCII = character
        break

# TESTFN_UNICODE is a non-ascii filename
TESTFN_UNICODE = TESTFN + "-\xe0\xf2\u0258\u0141\u011f"
if sys.platform == 'darwin':
    # In Mac OS X's VFS API file names are, by definition, canonically
    # decomposed Unicode, encoded using UTF-8. See QA1173:
    # http://developer.apple.com/mac/library/qa/qa2001/qa1173.html
    import unicodedata
    TESTFN_UNICODE = unicodedata.normalize('NFD', TESTFN_UNICODE)
TESTFN_ENCODING = sys.getfilesystemencoding()

# TESTFN_UNENCODABLE is a filename (str type) that should *not* be able to be
# encoded by the filesystem encoding (in strict mode). It can be None if we
# cannot generate such filename.
TESTFN_UNENCODABLE = None
if os.name == 'nt':
    # skip win32s (0) or Windows 9x/ME (1)
    if sys.getwindowsversion().platform >= 2:
        # Different kinds of characters from various languages to minimize the
        # probability that the whole name is encodable to MBCS (issue #9819)
        TESTFN_UNENCODABLE = TESTFN + "-\u5171\u0141\u2661\u0363\uDC80"
        try:
            TESTFN_UNENCODABLE.encode(TESTFN_ENCODING)
        except UnicodeEncodeError:
            pass
        else:
            print('WARNING: The filename %r CAN be encoded by the filesystem encoding (%s). '
                  'Unicode filename tests may not be effective'
                  % (TESTFN_UNENCODABLE, TESTFN_ENCODING))
            TESTFN_UNENCODABLE = None
# Mac OS X denies unencodable filenames (invalid utf-8)
elif sys.platform != 'darwin':
    try:
        # ascii and utf-8 cannot encode the byte 0xff
        b'\xff'.decode(TESTFN_ENCODING)
    except UnicodeDecodeError:
        # 0xff will be encoded using the surrogate character u+DCFF
        TESTFN_UNENCODABLE = TESTFN \
            + b'-\xff'.decode(TESTFN_ENCODING, 'surrogateescape')
    else:
        # File system encoding (eg. ISO-8859-* encodings) can encode
        # the byte 0xff. Skip some unicode filename tests.
        pass

# TESTFN_UNDECODABLE is a filename (bytes type) that should *not* be able to be
# decoded from the filesystem encoding (in strict mode). It can be None if we
# cannot generate such filename (ex: the latin1 encoding can decode any byte
# sequence). On UNIX, TESTFN_UNDECODABLE can be decoded by os.fsdecode() thanks
# to the surrogateescape error handler (PEP 383), but not from the filesystem
# encoding in strict mode.
TESTFN_UNDECODABLE = None
for name in (
    # b'\xff' is not decodable by os.fsdecode() with code page 932. Windows
    # accepts it to create a file or a directory, or don't accept to enter to
    # such directory (when the bytes name is used). So test b'\xe7' first: it is
    # not decodable from cp932.
    b'\xe7w\xf0',
    # undecodable from ASCII, UTF-8
    b'\xff',
    # undecodable from iso8859-3, iso8859-6, iso8859-7, cp424, iso8859-8, cp856
    # and cp857
    b'\xae\xd5'
    # undecodable from UTF-8 (UNIX and Mac OS X)
    b'\xed\xb2\x80', b'\xed\xb4\x80',
    # undecodable from shift_jis, cp869, cp874, cp932, cp1250, cp1251, cp1252,
    # cp1253, cp1254, cp1255, cp1257, cp1258
    b'\x81\x98',
):
    try:
        name.decode(TESTFN_ENCODING)
    except UnicodeDecodeError:
        TESTFN_UNDECODABLE = os.fsencode(TESTFN) + name
        break

if FS_NONASCII:
    TESTFN_NONASCII = TESTFN + '-' + FS_NONASCII
else:
    TESTFN_NONASCII = None

# Save the initial cwd
SAVEDCWD = os.getcwd()

# Set by libregrtest/main.py so we can skip tests that are not
# useful for PGO
PGO = False

@contextlib.contextmanager
def temp_dir(path=None, quiet=False):
    """Return a context manager that creates a temporary directory.

    Arguments:

      path: the directory to create temporarily.  If omitted or None,
        defaults to creating a temporary directory using tempfile.mkdtemp.

      quiet: if False (the default), the context manager raises an exception
        on error.  Otherwise, if the path is specified and cannot be
        created, only a warning is issued.

    """
    dir_created = False
    if path is None:
        path = tempfile.mkdtemp()
        dir_created = True
        path = os.path.realpath(path)
    else:
        try:
            os.mkdir(path)
            dir_created = True
        except OSError:
            if not quiet:
                raise
            warnings.warn('tests may fail, unable to create temp dir: ' + path,
                          RuntimeWarning, stacklevel=3)
    try:
        yield path
    finally:
        if dir_created:
            rmtree(path)

@contextlib.contextmanager
def change_cwd(path, quiet=False):
    """Return a context manager that changes the current working directory.

    Arguments:

      path: the directory to use as the temporary current working directory.

      quiet: if False (the default), the context manager raises an exception
        on error.  Otherwise, it issues only a warning and keeps the current
        working directory the same.

    """
    saved_dir = os.getcwd()
    try:
        os.chdir(path)
    except OSError:
        if not quiet:
            raise
        warnings.warn('tests may fail, unable to change CWD to: ' + path,
                      RuntimeWarning, stacklevel=3)
    try:
        yield os.getcwd()
    finally:
        os.chdir(saved_dir)


@contextlib.contextmanager
def temp_cwd(name='tempcwd', quiet=False):
    """
    Context manager that temporarily creates and changes the CWD.

    The function temporarily changes the current working directory
    after creating a temporary directory in the current directory with
    name *name*.  If *name* is None, the temporary directory is
    created using tempfile.mkdtemp.

    If *quiet* is False (default) and it is not possible to
    create or change the CWD, an error is raised.  If *quiet* is True,
    only a warning is raised and the original CWD is used.

    """
    with temp_dir(path=name, quiet=quiet) as temp_path:
        with change_cwd(temp_path, quiet=quiet) as cwd_dir:
            yield cwd_dir

if hasattr(os, "umask"):
    @contextlib.contextmanager
    def temp_umask(umask):
        """Context manager that temporarily sets the process umask."""
        oldmask = os.umask(umask)
        try:
            yield
        finally:
            os.umask(oldmask)

# TEST_HOME_DIR refers to the top level directory of the "test" package
# that contains Python's regression test suite
TEST_SUPPORT_DIR = os.path.dirname(os.path.abspath(__file__))
TEST_HOME_DIR = os.path.dirname(TEST_SUPPORT_DIR)

# TEST_DATA_DIR is used as a target download location for remote resources
TEST_DATA_DIR = os.path.join(TEST_HOME_DIR, "data")

def findfile(filename, subdir=None):
    """Try to find a file on sys.path or in the test directory.  If it is not
    found the argument passed to the function is returned (this does not
    necessarily signal failure; could still be the legitimate path).

    Setting *subdir* indicates a relative path to use to find the file
    rather than looking directly in the path directories.
    """
    if os.path.isabs(filename):
        return filename
    if subdir is not None:
        filename = os.path.join(subdir, filename)
    path = [TEST_HOME_DIR] + sys.path
    for dn in path:
        fn = os.path.join(dn, filename)
        if os.path.exists(fn): return fn
    return filename

def create_empty_file(filename):
    """Create an empty file. If the file already exists, truncate it."""
    fd = os.open(filename, os.O_WRONLY | os.O_CREAT | os.O_TRUNC)
    os.close(fd)

def sortdict(dict):
    "Like repr(dict), but in sorted order."
    items = sorted(dict.items())
    reprpairs = ["%r: %r" % pair for pair in items]
    withcommas = ", ".join(reprpairs)
    return "{%s}" % withcommas

def make_bad_fd():
    """
    Create an invalid file descriptor by opening and closing a file and return
    its fd.
    """
    file = open(TESTFN, "wb")
    try:
        return file.fileno()
    finally:
        file.close()
        unlink(TESTFN)

def check_syntax_error(testcase, statement, *, lineno=None, offset=None):
    with testcase.assertRaises(SyntaxError) as cm:
        compile(statement, '<test string>', 'exec')
    err = cm.exception
    testcase.assertIsNotNone(err.lineno)
    if lineno is not None:
        testcase.assertEqual(err.lineno, lineno)
    testcase.assertIsNotNone(err.offset)
    if offset is not None:
        testcase.assertEqual(err.offset, offset)

def open_urlresource(url, *args, **kw):
    import urllib.request, urllib.parse

    check = kw.pop('check', None)

    filename = urllib.parse.urlparse(url)[2].split('/')[-1] # '/': it's URL!

    fn = os.path.join(TEST_DATA_DIR, filename)

    def check_valid_file(fn):
        f = open(fn, *args, **kw)
        if check is None:
            return f
        elif check(f):
            f.seek(0)
            return f
        f.close()

    if os.path.exists(fn):
        f = check_valid_file(fn)
        if f is not None:
            return f
        unlink(fn)

    # Verify the requirement before downloading the file
    requires('urlfetch')

    if verbose:
        print('\tfetching %s ...' % url, file=get_original_stdout())
    opener = urllib.request.build_opener()
    if gzip:
        opener.addheaders.append(('Accept-Encoding', 'gzip'))
    f = opener.open(url, timeout=15)
    if gzip and f.headers.get('Content-Encoding') == 'gzip':
        f = gzip.GzipFile(fileobj=f)
    try:
        with open(fn, "wb") as out:
            s = f.read()
            while s:
                out.write(s)
                s = f.read()
    finally:
        f.close()

    f = check_valid_file(fn)
    if f is not None:
        return f
    raise TestFailed('invalid resource %r' % fn)


class WarningsRecorder(object):
    """Convenience wrapper for the warnings list returned on
       entry to the warnings.catch_warnings() context manager.
    """
    def __init__(self, warnings_list):
        self._warnings = warnings_list
        self._last = 0

    def __getattr__(self, attr):
        if len(self._warnings) > self._last:
            return getattr(self._warnings[-1], attr)
        elif attr in warnings.WarningMessage._WARNING_DETAILS:
            return None
        raise AttributeError("%r has no attribute %r" % (self, attr))

    @property
    def warnings(self):
        return self._warnings[self._last:]

    def reset(self):
        self._last = len(self._warnings)


def _filterwarnings(filters, quiet=False):
    """Catch the warnings, then check if all the expected
    warnings have been raised and re-raise unexpected warnings.
    If 'quiet' is True, only re-raise the unexpected warnings.
    """
    # Clear the warning registry of the calling module
    # in order to re-raise the warnings.
    frame = sys._getframe(2)
    registry = frame.f_globals.get('__warningregistry__')
    if registry:
        registry.clear()
    with warnings.catch_warnings(record=True) as w:
        # Set filter "always" to record all warnings.  Because
        # test_warnings swap the module, we need to look up in
        # the sys.modules dictionary.
        sys.modules['warnings'].simplefilter("always")
        yield WarningsRecorder(w)
    # Filter the recorded warnings
    reraise = list(w)
    missing = []
    for msg, cat in filters:
        seen = False
        for w in reraise[:]:
            warning = w.message
            # Filter out the matching messages
            if (re.match(msg, str(warning), re.I) and
                issubclass(warning.__class__, cat)):
                seen = True
                reraise.remove(w)
        if not seen and not quiet:
            # This filter caught nothing
            missing.append((msg, cat.__name__))
    if reraise:
        raise AssertionError("unhandled warning %s" % reraise[0])
    if missing:
        raise AssertionError("filter (%r, %s) did not catch any warning" %
                             missing[0])


@contextlib.contextmanager
def check_warnings(*filters, **kwargs):
    """Context manager to silence warnings.

    Accept 2-tuples as positional arguments:
        ("message regexp", WarningCategory)

    Optional argument:
     - if 'quiet' is True, it does not fail if a filter catches nothing
        (default True without argument,
         default False if some filters are defined)

    Without argument, it defaults to:
        check_warnings(("", Warning), quiet=True)
    """
    quiet = kwargs.get('quiet')
    if not filters:
        filters = (("", Warning),)
        # Preserve backward compatibility
        if quiet is None:
            quiet = True
    return _filterwarnings(filters, quiet)


@contextlib.contextmanager
def check_no_resource_warning(testcase):
    """Context manager to check that no ResourceWarning is emitted.

    Usage:

        with check_no_resource_warning(self):
            f = open(...)
            ...
            del f

    You must remove the object which may emit ResourceWarning before
    the end of the context manager.
    """
    with warnings.catch_warnings(record=True) as warns:
        warnings.filterwarnings('always', category=ResourceWarning)
        yield
        gc_collect()
    testcase.assertEqual(warns, [])


class CleanImport(object):
    """Context manager to force import to return a new module reference.

    This is useful for testing module-level behaviours, such as
    the emission of a DeprecationWarning on import.

    Use like this:

        with CleanImport("foo"):
            importlib.import_module("foo") # new reference
    """

    def __init__(self, *module_names):
        self.original_modules = sys.modules.copy()
        for module_name in module_names:
            if module_name in sys.modules:
                module = sys.modules[module_name]
                # It is possible that module_name is just an alias for
                # another module (e.g. stub for modules renamed in 3.x).
                # In that case, we also need delete the real module to clear
                # the import cache.
                if module.__name__ != module_name:
                    del sys.modules[module.__name__]
                del sys.modules[module_name]

    def __enter__(self):
        return self

    def __exit__(self, *ignore_exc):
        sys.modules.update(self.original_modules)


class EnvironmentVarGuard(collections.abc.MutableMapping):

    """Class to help protect the environment variable properly.  Can be used as
    a context manager."""

    def __init__(self):
        self._environ = os.environ
        self._changed = {}

    def __getitem__(self, envvar):
        return self._environ[envvar]

    def __setitem__(self, envvar, value):
        # Remember the initial value on the first access
        if envvar not in self._changed:
            self._changed[envvar] = self._environ.get(envvar)
        self._environ[envvar] = value

    def __delitem__(self, envvar):
        # Remember the initial value on the first access
        if envvar not in self._changed:
            self._changed[envvar] = self._environ.get(envvar)
        if envvar in self._environ:
            del self._environ[envvar]

    def keys(self):
        return self._environ.keys()

    def __iter__(self):
        return iter(self._environ)

    def __len__(self):
        return len(self._environ)

    def set(self, envvar, value):
        self[envvar] = value

    def unset(self, envvar):
        del self[envvar]

    def __enter__(self):
        return self

    def __exit__(self, *ignore_exc):
        for (k, v) in self._changed.items():
            if v is None:
                if k in self._environ:
                    del self._environ[k]
            else:
                self._environ[k] = v
        os.environ = self._environ


class DirsOnSysPath(object):
    """Context manager to temporarily add directories to sys.path.

    This makes a copy of sys.path, appends any directories given
    as positional arguments, then reverts sys.path to the copied
    settings when the context ends.

    Note that *all* sys.path modifications in the body of the
    context manager, including replacement of the object,
    will be reverted at the end of the block.
    """

    def __init__(self, *paths):
        self.original_value = sys.path[:]
        self.original_object = sys.path
        sys.path.extend(paths)

    def __enter__(self):
        return self

    def __exit__(self, *ignore_exc):
        sys.path = self.original_object
        sys.path[:] = self.original_value


class TransientResource(object):

    """Raise ResourceDenied if an exception is raised while the context manager
    is in effect that matches the specified exception and attributes."""

    def __init__(self, exc, **kwargs):
        self.exc = exc
        self.attrs = kwargs

    def __enter__(self):
        return self

    def __exit__(self, type_=None, value=None, traceback=None):
        """If type_ is a subclass of self.exc and value has attributes matching
        self.attrs, raise ResourceDenied.  Otherwise let the exception
        propagate (if any)."""
        if type_ is not None and issubclass(self.exc, type_):
            for attr, attr_value in self.attrs.items():
                if not hasattr(value, attr):
                    break
                if getattr(value, attr) != attr_value:
                    break
            else:
                raise ResourceDenied("an optional resource is not available")

# Context managers that raise ResourceDenied when various issues
# with the Internet connection manifest themselves as exceptions.
# XXX deprecate these and use transient_internet() instead
time_out = TransientResource(OSError, errno=errno.ETIMEDOUT)
socket_peer_reset = TransientResource(OSError, errno=errno.ECONNRESET)
ioerror_peer_reset = TransientResource(OSError, errno=errno.ECONNRESET)


@contextlib.contextmanager
def transient_internet(resource_name, *, timeout=30.0, errnos=()):
    """Return a context manager that raises ResourceDenied when various issues
    with the Internet connection manifest themselves as exceptions."""
    default_errnos = [
        ('ECONNREFUSED', 111),
        ('ECONNRESET', 104),
        ('EHOSTUNREACH', 113),
        ('ENETUNREACH', 101),
        ('ETIMEDOUT', 110),
    ]
    default_gai_errnos = [
        ('EAI_AGAIN', -3),
        ('EAI_FAIL', -4),
        ('EAI_NONAME', -2),
        ('EAI_NODATA', -5),
        # Encountered when trying to resolve IPv6-only hostnames
        ('WSANO_DATA', 11004),
    ]

    denied = ResourceDenied("Resource %r is not available" % resource_name)
    captured_errnos = errnos
    gai_errnos = []
    if not captured_errnos:
        captured_errnos = [getattr(errno, name, num)
                           for (name, num) in default_errnos]
        gai_errnos = [getattr(socket, name, num)
                      for (name, num) in default_gai_errnos]

    def filter_error(err):
        n = getattr(err, 'errno', None)
        if (isinstance(err, socket.timeout) or
            (isinstance(err, socket.gaierror) and n in gai_errnos) or
            (isinstance(err, urllib.error.HTTPError) and
             500 <= err.code <= 599) or
            (isinstance(err, urllib.error.URLError) and
                 (("ConnectionRefusedError" in err.reason) or
                  ("TimeoutError" in err.reason) or
                  ("EOFError" in err.reason))) or
            n in captured_errnos):
            if not verbose:
                sys.stderr.write(denied.args[0] + "\n")
            raise denied from err

    old_timeout = socket.getdefaulttimeout()
    try:
        if timeout is not None:
            socket.setdefaulttimeout(timeout)
        yield
    except nntplib.NNTPTemporaryError as err:
        if verbose:
            sys.stderr.write(denied.args[0] + "\n")
        raise denied from err
    except OSError as err:
        # urllib can wrap original socket errors multiple times (!), we must
        # unwrap to get at the original error.
        while True:
            a = err.args
            if len(a) >= 1 and isinstance(a[0], OSError):
                err = a[0]
            # The error can also be wrapped as args[1]:
            #    except socket.error as msg:
            #        raise OSError('socket error', msg).with_traceback(sys.exc_info()[2])
            elif len(a) >= 2 and isinstance(a[1], OSError):
                err = a[1]
            else:
                break
        filter_error(err)
        raise
    # XXX should we catch generic exceptions and look for their
    # __cause__ or __context__?
    finally:
        socket.setdefaulttimeout(old_timeout)


@contextlib.contextmanager
def captured_output(stream_name):
    """Return a context manager used by captured_stdout/stdin/stderr
    that temporarily replaces the sys stream *stream_name* with a StringIO."""
    import io
    orig_stdout = getattr(sys, stream_name)
    setattr(sys, stream_name, io.StringIO())
    try:
        yield getattr(sys, stream_name)
    finally:
        setattr(sys, stream_name, orig_stdout)

def captured_stdout():
    """Capture the output of sys.stdout:

       with captured_stdout() as stdout:
           print("hello")
       self.assertEqual(stdout.getvalue(), "hello\\n")
    """
    return captured_output("stdout")

def captured_stderr():
    """Capture the output of sys.stderr:

       with captured_stderr() as stderr:
           print("hello", file=sys.stderr)
       self.assertEqual(stderr.getvalue(), "hello\\n")
    """
    return captured_output("stderr")

def captured_stdin():
    """Capture the input to sys.stdin:

       with captured_stdin() as stdin:
           stdin.write('hello\\n')
           stdin.seek(0)
           # call test code that consumes from sys.stdin
           captured = input()
       self.assertEqual(captured, "hello")
    """
    return captured_output("stdin")


def gc_collect():
    """Force as many objects as possible to be collected.

    In non-CPython implementations of Python, this is needed because timely
    deallocation is not guaranteed by the garbage collector.  (Even in CPython
    this can be the case in case of reference cycles.)  This means that __del__
    methods may be called later than expected and weakrefs may remain alive for
    longer than expected.  This function tries its best to force all garbage
    objects to disappear.
    """
    gc.collect()
    if is_jython:
        time.sleep(0.1)
    gc.collect()
    gc.collect()

@contextlib.contextmanager
def disable_gc():
    have_gc = gc.isenabled()
    gc.disable()
    try:
        yield
    finally:
        if have_gc:
            gc.enable()


def python_is_optimized():
    """Find if Python was built with optimizations."""
    cflags = sysconfig.get_config_var('PY_CFLAGS') or ''
    final_opt = ""
    for opt in cflags.split():
        if opt.startswith('-O'):
            final_opt = opt
    return final_opt not in ('', '-O0', '-Og')


_header = 'nP'
_align = '0n'
if hasattr(sys, "gettotalrefcount"):
    _header = '2P' + _header
    _align = '0P'
_vheader = _header + 'n'

def calcobjsize(fmt):
    return struct.calcsize(_header + fmt + _align)

def calcvobjsize(fmt):
    return struct.calcsize(_vheader + fmt + _align)


_TPFLAGS_HAVE_GC = 1<<14
_TPFLAGS_HEAPTYPE = 1<<9

def check_sizeof(test, o, size):
    import _testcapi
    result = sys.getsizeof(o)
    # add GC header size
    if ((type(o) == type) and (o.__flags__ & _TPFLAGS_HEAPTYPE) or\
        ((type(o) != type) and (type(o).__flags__ & _TPFLAGS_HAVE_GC))):
        size += _testcapi.SIZEOF_PYGC_HEAD
    msg = 'wrong size for %s: got %d, expected %d' \
            % (type(o), result, size)
    test.assertEqual(result, size, msg)

#=======================================================================
# Decorator for running a function in a different locale, correctly resetting
# it afterwards.

def run_with_locale(catstr, *locales):
    def decorator(func):
        def inner(*args, **kwds):
            try:
                import locale
                category = getattr(locale, catstr)
                orig_locale = locale.setlocale(category)
            except AttributeError:
                # if the test author gives us an invalid category string
                raise
            except:
                # cannot retrieve original locale, so do nothing
                locale = orig_locale = None
            else:
                for loc in locales:
                    try:
                        locale.setlocale(category, loc)
                        break
                    except:
                        pass

            # now run the function, resetting the locale on exceptions
            try:
                return func(*args, **kwds)
            finally:
                if locale and orig_locale:
                    locale.setlocale(category, orig_locale)
        inner.__name__ = func.__name__
        inner.__doc__ = func.__doc__
        return inner
    return decorator

#=======================================================================
# Decorator for running a function in a specific timezone, correctly
# resetting it afterwards.

def run_with_tz(tz):
    def decorator(func):
        def inner(*args, **kwds):
            try:
                tzset = time.tzset
            except AttributeError:
                raise unittest.SkipTest("tzset required")
            if 'TZ' in os.environ:
                orig_tz = os.environ['TZ']
            else:
                orig_tz = None
            os.environ['TZ'] = tz
            tzset()

            # now run the function, resetting the tz on exceptions
            try:
                return func(*args, **kwds)
            finally:
                if orig_tz is None:
                    del os.environ['TZ']
                else:
                    os.environ['TZ'] = orig_tz
                time.tzset()

        inner.__name__ = func.__name__
        inner.__doc__ = func.__doc__
        return inner
    return decorator

#=======================================================================
# Big-memory-test support. Separate from 'resources' because memory use
# should be configurable.

# Some handy shorthands. Note that these are used for byte-limits as well
# as size-limits, in the various bigmem tests
_1M = 1024*1024
_1G = 1024 * _1M
_2G = 2 * _1G
_4G = 4 * _1G

MAX_Py_ssize_t = sys.maxsize

def set_memlimit(limit):
    global max_memuse
    global real_max_memuse
    sizes = {
        'k': 1024,
        'm': _1M,
        'g': _1G,
        't': 1024*_1G,
    }
    m = re.match(r'(\d+(\.\d+)?) (K|M|G|T)b?$', limit,
                 re.IGNORECASE | re.VERBOSE)
    if m is None:
        raise ValueError('Invalid memory limit %r' % (limit,))
    memlimit = int(float(m.group(1)) * sizes[m.group(3).lower()])
    real_max_memuse = memlimit
    if memlimit > MAX_Py_ssize_t:
        memlimit = MAX_Py_ssize_t
    if memlimit < _2G - 1:
        raise ValueError('Memory limit %r too low to be useful' % (limit,))
    max_memuse = memlimit

class _MemoryWatchdog:
    """An object which periodically watches the process' memory consumption
    and prints it out.
    """

    def __init__(self):
        self.procfile = '/proc/{pid}/statm'.format(pid=os.getpid())
        self.started = False

    def start(self):
        try:
            f = open(self.procfile, 'r')
        except OSError as e:
            warnings.warn('/proc not available for stats: {}'.format(e),
                          RuntimeWarning)
            sys.stderr.flush()
            return

        watchdog_script = findfile("memory_watchdog.py")
        self.mem_watchdog = subprocess.Popen([sys.executable, watchdog_script],
                                             stdin=f, stderr=subprocess.DEVNULL)
        f.close()
        self.started = True

    def stop(self):
        if self.started:
            self.mem_watchdog.terminate()
            self.mem_watchdog.wait()


def bigmemtest(size, memuse, dry_run=True):
    """Decorator for bigmem tests.

    'size' is a requested size for the test (in arbitrary, test-interpreted
    units.) 'memuse' is the number of bytes per unit for the test, or a good
    estimate of it. For example, a test that needs two byte buffers, of 4 GiB
    each, could be decorated with @bigmemtest(size=_4G, memuse=2).

    The 'size' argument is normally passed to the decorated test method as an
    extra argument. If 'dry_run' is true, the value passed to the test method
    may be less than the requested value. If 'dry_run' is false, it means the
    test doesn't support dummy runs when -M is not specified.
    """
    def decorator(f):
        def wrapper(self):
            size = wrapper.size
            memuse = wrapper.memuse
            if not real_max_memuse:
                maxsize = 5147
            else:
                maxsize = size

            if ((real_max_memuse or not dry_run)
                and real_max_memuse < maxsize * memuse):
                raise unittest.SkipTest(
                    "not enough memory: %.1fG minimum needed"
                    % (size * memuse / (1024 ** 3)))

            if real_max_memuse and verbose:
                print()
                print(" ... expected peak memory use: {peak:.1f}G"
                      .format(peak=size * memuse / (1024 ** 3)))
                watchdog = _MemoryWatchdog()
                watchdog.start()
            else:
                watchdog = None

            try:
                return f(self, maxsize)
            finally:
                if watchdog:
                    watchdog.stop()

        wrapper.size = size
        wrapper.memuse = memuse
        return wrapper
    return decorator

def bigaddrspacetest(f):
    """Decorator for tests that fill the address space."""
    def wrapper(self):
        if max_memuse < MAX_Py_ssize_t:
            if MAX_Py_ssize_t >= 2**63 - 1 and max_memuse >= 2**31:
                raise unittest.SkipTest(
                    "not enough memory: try a 32-bit build instead")
            else:
                raise unittest.SkipTest(
                    "not enough memory: %.1fG minimum needed"
                    % (MAX_Py_ssize_t / (1024 ** 3)))
        else:
            return f(self)
    return wrapper

#=======================================================================
# unittest integration.

class BasicTestRunner:
    def run(self, test):
        result = unittest.TestResult()
        test(result)
        return result

def _id(obj):
    return obj

def requires_resource(resource):
    if resource == 'gui' and not _is_gui_available():
        return unittest.skip(_is_gui_available.reason)
    if is_resource_enabled(resource):
        return _id
    else:
        return unittest.skip("resource {0!r} is not enabled".format(resource))

def requires_android_level(level, reason):
    if is_android and _ANDROID_API_LEVEL < level:
        return unittest.skip('%s at Android API level %d' %
                             (reason, _ANDROID_API_LEVEL))
    else:
        return _id

def cpython_only(test):
    """
    Decorator for tests only applicable on CPython.
    """
    return impl_detail(cpython=True)(test)

def impl_detail(msg=None, **guards):
    if check_impl_detail(**guards):
        return _id
    if msg is None:
        guardnames, default = _parse_guards(guards)
        if default:
            msg = "implementation detail not available on {0}"
        else:
            msg = "implementation detail specific to {0}"
        guardnames = sorted(guardnames.keys())
        msg = msg.format(' or '.join(guardnames))
    return unittest.skip(msg)

_have_mp_queue = None
def requires_multiprocessing_queue(test):
    """Skip decorator for tests that use multiprocessing.Queue."""
    global _have_mp_queue
    if _have_mp_queue is None:
        import multiprocessing
        # Without a functioning shared semaphore implementation attempts to
        # instantiate a Queue will result in an ImportError (issue #3770).
        try:
            multiprocessing.Queue()
            _have_mp_queue = True
        except ImportError:
            _have_mp_queue = False
    msg = "requires a functioning shared semaphore implementation"
    return test if _have_mp_queue else unittest.skip(msg)(test)

def _parse_guards(guards):
    # Returns a tuple ({platform_name: run_me}, default_value)
    if not guards:
        return ({'cpython': True}, False)
    is_true = list(guards.values())[0]
    assert list(guards.values()) == [is_true] * len(guards)   # all True or all False
    return (guards, not is_true)

# Use the following check to guard CPython's implementation-specific tests --
# or to run them only on the implementation(s) guarded by the arguments.
def check_impl_detail(**guards):
    """This function returns True or False depending on the host platform.
       Examples:
          if check_impl_detail():               # only on CPython (default)
          if check_impl_detail(jython=True):    # only on Jython
          if check_impl_detail(cpython=False):  # everywhere except on CPython
    """
    guards, default = _parse_guards(guards)
    return guards.get(platform.python_implementation().lower(), default)


def no_tracing(func):
    """Decorator to temporarily turn off tracing for the duration of a test."""
    if not hasattr(sys, 'gettrace'):
        return func
    else:
        @functools.wraps(func)
        def wrapper(*args, **kwargs):
            original_trace = sys.gettrace()
            try:
                sys.settrace(None)
                return func(*args, **kwargs)
            finally:
                sys.settrace(original_trace)
        return wrapper


def refcount_test(test):
    """Decorator for tests which involve reference counting.

    To start, the decorator does not run the test if is not run by CPython.
    After that, any trace function is unset during the test to prevent
    unexpected refcounts caused by the trace function.

    """
    return no_tracing(cpython_only(test))


def _filter_suite(suite, pred):
    """Recursively filter test cases in a suite based on a predicate."""
    newtests = []
    for test in suite._tests:
        if isinstance(test, unittest.TestSuite):
            _filter_suite(test, pred)
            newtests.append(test)
        else:
            if pred(test):
                newtests.append(test)
    suite._tests = newtests

def _run_suite(suite):
    """Run tests from a unittest.TestSuite-derived class."""
    if verbose:
        runner = unittest.TextTestRunner(sys.stdout, verbosity=2,
                                         failfast=failfast)
    else:
        runner = BasicTestRunner()

    result = runner.run(suite)
    if not result.wasSuccessful():
        if len(result.errors) == 1 and not result.failures:
            err = result.errors[0][1]
        elif len(result.failures) == 1 and not result.errors:
            err = result.failures[0][1]
        else:
            err = "multiple errors occurred"
            if not verbose: err += "; run in verbose mode for details"
        raise TestFailed(err)


def run_unittest(*classes):
    """Run tests from unittest.TestCase-derived classes."""
    valid_types = (unittest.TestSuite, unittest.TestCase)
    suite = unittest.TestSuite()
    for cls in classes:
        if isinstance(cls, str):
            if cls in sys.modules:
                suite.addTest(unittest.findTestCases(sys.modules[cls]))
            else:
                raise ValueError("str arguments must be keys in sys.modules")
        elif isinstance(cls, valid_types):
            suite.addTest(cls)
        else:
            suite.addTest(unittest.makeSuite(cls))
    def case_pred(test):
        if match_tests is None:
            return True
        for name in test.id().split("."):
            if fnmatch.fnmatchcase(name, match_tests):
                return True
        return False
    _filter_suite(suite, case_pred)
    _run_suite(suite)

#=======================================================================
# Check for the presence of docstrings.

# Rather than trying to enumerate all the cases where docstrings may be
# disabled, we just check for that directly

def _check_docstrings():
    """Just used to check if docstrings are enabled"""

MISSING_C_DOCSTRINGS = (check_impl_detail() and
                        sys.platform != 'win32' and
                        not sysconfig.get_config_var('WITH_DOC_STRINGS'))

HAVE_DOCSTRINGS = (_check_docstrings.__doc__ is not None and
                   not MISSING_C_DOCSTRINGS)

requires_docstrings = unittest.skipUnless(HAVE_DOCSTRINGS,
                                          "test requires docstrings")


#=======================================================================
# doctest driver.

def run_doctest(module, verbosity=None, optionflags=0):
    """Run doctest on the given module.  Return (#failures, #tests).

    If optional argument verbosity is not specified (or is None), pass
    support's belief about verbosity on to doctest.  Else doctest's
    usual behavior is used (it searches sys.argv for -v).
    """

    import doctest

    if verbosity is None:
        verbosity = verbose
    else:
        verbosity = None

    f, t = doctest.testmod(module, verbose=verbosity, optionflags=optionflags)
    if f:
        raise TestFailed("%d of %d doctests failed" % (f, t))
    if verbose:
        print('doctest (%s) ... %d tests with zero failures' %
              (module.__name__, t))
    return f, t


#=======================================================================
# Support for saving and restoring the imported modules.

def modules_setup():
    return sys.modules.copy(),

def modules_cleanup(oldmodules):
    # Encoders/decoders are registered permanently within the internal
    # codec cache. If we destroy the corresponding modules their
    # globals will be set to None which will trip up the cached functions.
    encodings = [(k, v) for k, v in sys.modules.items()
                 if k.startswith('encodings.')]
    sys.modules.clear()
    sys.modules.update(encodings)
    # XXX: This kind of problem can affect more than just encodings. In particular
    # extension modules (such as _ssl) don't cope with reloading properly.
    # Really, test modules should be cleaning out the test specific modules they
    # know they added (ala test_runpy) rather than relying on this function (as
    # test_importhooks and test_pkg do currently).
    # Implicitly imported *real* modules should be left alone (see issue 10556).
    sys.modules.update(oldmodules)

#=======================================================================
# Threading support to prevent reporting refleaks when running regrtest.py -R

# NOTE: we use thread._count() rather than threading.enumerate() (or the
# moral equivalent thereof) because a threading.Thread object is still alive
# until its __bootstrap() method has returned, even after it has been
# unregistered from the threading module.
# thread._count(), on the other hand, only gets decremented *after* the
# __bootstrap() method has returned, which gives us reliable reference counts
# at the end of a test run.

def threading_setup():
    if _thread:
        return _thread._count(), threading._dangling.copy()
    else:
        return 1, ()

def threading_cleanup(*original_values):
    if not _thread:
        return
    _MAX_COUNT = 100
    for count in range(_MAX_COUNT):
        values = _thread._count(), threading._dangling
        if values == original_values:
            break
        time.sleep(0.01)
        gc_collect()
    # XXX print a warning in case of failure?

def reap_threads(func):
    """Use this function when threads are being used.  This will
    ensure that the threads are cleaned up even when the test fails.
    If threading is unavailable this function does nothing.
    """
    if not _thread:
        return func

    @functools.wraps(func)
    def decorator(*args):
        key = threading_setup()
        try:
            return func(*args)
        finally:
            threading_cleanup(*key)
    return decorator

def reap_children():
    """Use this function at the end of test_main() whenever sub-processes
    are started.  This will help ensure that no extra children (zombies)
    stick around to hog resources and create problems when looking
    for refleaks.
    """

    # Reap all our dead child processes so we don't leave zombies around.
    # These hog resources and might be causing some of the buildbots to die.
    if hasattr(os, 'waitpid'):
        any_process = -1
        while True:
            try:
                # This will raise an exception on Windows.  That's ok.
                pid, status = os.waitpid(any_process, os.WNOHANG)
                if pid == 0:
                    break
            except:
                break

@contextlib.contextmanager
def start_threads(threads, unlock=None):
    threads = list(threads)
    started = []
    try:
        try:
            for t in threads:
                t.start()
                started.append(t)
        except:
            if verbose:
                print("Can't start %d threads, only %d threads started" %
                      (len(threads), len(started)))
            raise
        yield
    finally:
        try:
            if unlock:
                unlock()
            endtime = starttime = time.time()
            for timeout in range(1, 16):
                endtime += 60
                for t in started:
                    t.join(max(endtime - time.time(), 0.01))
                started = [t for t in started if t.isAlive()]
                if not started:
                    break
                if verbose:
                    print('Unable to join %d threads during a period of '
                          '%d minutes' % (len(started), timeout))
        finally:
            started = [t for t in started if t.isAlive()]
            if started:
                faulthandler.dump_traceback(sys.stdout)
                raise AssertionError('Unable to join %d threads' % len(started))

@contextlib.contextmanager
def swap_attr(obj, attr, new_val):
    """Temporary swap out an attribute with a new object.

    Usage:
        with swap_attr(obj, "attr", 5):
            ...

        This will set obj.attr to 5 for the duration of the with: block,
        restoring the old value at the end of the block. If `attr` doesn't
        exist on `obj`, it will be created and then deleted at the end of the
        block.
    """
    if hasattr(obj, attr):
        real_val = getattr(obj, attr)
        setattr(obj, attr, new_val)
        try:
            yield
        finally:
            setattr(obj, attr, real_val)
    else:
        setattr(obj, attr, new_val)
        try:
            yield
        finally:
            delattr(obj, attr)

@contextlib.contextmanager
def swap_item(obj, item, new_val):
    """Temporary swap out an item with a new object.

    Usage:
        with swap_item(obj, "item", 5):
            ...

        This will set obj["item"] to 5 for the duration of the with: block,
        restoring the old value at the end of the block. If `item` doesn't
        exist on `obj`, it will be created and then deleted at the end of the
        block.
    """
    if item in obj:
        real_val = obj[item]
        obj[item] = new_val
        try:
            yield
        finally:
            obj[item] = real_val
    else:
        obj[item] = new_val
        try:
            yield
        finally:
            del obj[item]

def strip_python_stderr(stderr):
    """Strip the stderr of a Python process from potential debug output
    emitted by the interpreter.

    This will typically be run on the result of the communicate() method
    of a subprocess.Popen object.
    """
    stderr = re.sub(br"\[\d+ refs, \d+ blocks\]\r?\n?", b"", stderr).strip()
    return stderr

requires_type_collecting = unittest.skipIf(hasattr(sys, 'getcounts'),
                        'types are immortal if COUNT_ALLOCS is defined')

def args_from_interpreter_flags():
    """Return a list of command-line arguments reproducing the current
    settings in sys.flags and sys.warnoptions."""
    return subprocess._args_from_interpreter_flags()

def optim_args_from_interpreter_flags():
    """Return a list of command-line arguments reproducing the current
    optimization settings in sys.flags."""
    return subprocess._optim_args_from_interpreter_flags()

#============================================================
# Support for assertions about logging.
#============================================================

class TestHandler(logging.handlers.BufferingHandler):
    def __init__(self, matcher):
        # BufferingHandler takes a "capacity" argument
        # so as to know when to flush. As we're overriding
        # shouldFlush anyway, we can set a capacity of zero.
        # You can call flush() manually to clear out the
        # buffer.
        logging.handlers.BufferingHandler.__init__(self, 0)
        self.matcher = matcher

    def shouldFlush(self):
        return False

    def emit(self, record):
        self.format(record)
        self.buffer.append(record.__dict__)

    def matches(self, **kwargs):
        """
        Look for a saved dict whose keys/values match the supplied arguments.
        """
        result = False
        for d in self.buffer:
            if self.matcher.matches(d, **kwargs):
                result = True
                break
        return result

class Matcher(object):

    _partial_matches = ('msg', 'message')

    def matches(self, d, **kwargs):
        """
        Try to match a single dict with the supplied arguments.

        Keys whose values are strings and which are in self._partial_matches
        will be checked for partial (i.e. substring) matches. You can extend
        this scheme to (for example) do regular expression matching, etc.
        """
        result = True
        for k in kwargs:
            v = kwargs[k]
            dv = d.get(k)
            if not self.match_value(k, dv, v):
                result = False
                break
        return result

    def match_value(self, k, dv, v):
        """
        Try to match a single stored value (dv) with a supplied value (v).
        """
        if type(v) != type(dv):
            result = False
        elif type(dv) is not str or k not in self._partial_matches:
            result = (v == dv)
        else:
            result = dv.find(v) >= 0
        return result


_can_symlink = None
def can_symlink():
    global _can_symlink
    if _can_symlink is not None:
        return _can_symlink
    symlink_path = TESTFN + "can_symlink"
    try:
        os.symlink(TESTFN, symlink_path)
        can = True
    except (OSError, NotImplementedError, AttributeError):
        can = False
    else:
        os.remove(symlink_path)
    _can_symlink = can
    return can

def skip_unless_symlink(test):
    """Skip decorator for tests that require functional symlink"""
    ok = can_symlink()
    msg = "Requires functional symlink implementation"
    return test if ok else unittest.skip(msg)(test)

_can_xattr = None
def can_xattr():
    global _can_xattr
    if _can_xattr is not None:
        return _can_xattr
    if not hasattr(os, "setxattr"):
        can = False
    else:
        tmp_fp, tmp_name = tempfile.mkstemp()
        try:
            with open(TESTFN, "wb") as fp:
                try:
                    # TESTFN & tempfile may use different file systems with
                    # different capabilities
                    os.setxattr(tmp_fp, b"user.test", b"")
                    os.setxattr(fp.fileno(), b"user.test", b"")
                    # Kernels < 2.6.39 don't respect setxattr flags.
                    kernel_version = platform.release()
                    m = re.match(r"2.6.(\d{1,2})", kernel_version)
                    can = m is None or int(m.group(1)) >= 39
                except OSError:
                    can = False
        finally:
            unlink(TESTFN)
            unlink(tmp_name)
    _can_xattr = can
    return can

def skip_unless_xattr(test):
    """Skip decorator for tests that require functional extended attributes"""
    ok = can_xattr()
    msg = "no non-broken extended attribute support"
    return test if ok else unittest.skip(msg)(test)


def fs_is_case_insensitive(directory):
    """Detects if the file system for the specified directory is case-insensitive."""
    with tempfile.NamedTemporaryFile(dir=directory) as base:
        base_path = base.name
        case_path = base_path.upper()
        if case_path == base_path:
            case_path = base_path.lower()
        try:
            return os.path.samefile(base_path, case_path)
        except FileNotFoundError:
            return False


def detect_api_mismatch(ref_api, other_api, *, ignore=()):
    """Returns the set of items in ref_api not in other_api, except for a
    defined list of items to be ignored in this check.

    By default this skips private attributes beginning with '_' but
    includes all magic methods, i.e. those starting and ending in '__'.
    """
    missing_items = set(dir(ref_api)) - set(dir(other_api))
    if ignore:
        missing_items -= set(ignore)
    missing_items = set(m for m in missing_items
                        if not m.startswith('_') or m.endswith('__'))
    return missing_items


def check__all__(test_case, module, name_of_module=None, extra=(),
                 blacklist=()):
    """Assert that the __all__ variable of 'module' contains all public names.

    The module's public names (its API) are detected automatically based on
    whether they match the public name convention and were defined in
    'module'.

    The 'name_of_module' argument can specify (as a string or tuple thereof)
    what module(s) an API could be defined in in order to be detected as a
    public API. One case for this is when 'module' imports part of its public
    API from other modules, possibly a C backend (like 'csv' and its '_csv').

    The 'extra' argument can be a set of names that wouldn't otherwise be
    automatically detected as "public", like objects without a proper
    '__module__' attriubute. If provided, it will be added to the
    automatically detected ones.

    The 'blacklist' argument can be a set of names that must not be treated
    as part of the public API even though their names indicate otherwise.

    Usage:
        import bar
        import foo
        import unittest
        from test import support

        class MiscTestCase(unittest.TestCase):
            def test__all__(self):
                support.check__all__(self, foo)

        class OtherTestCase(unittest.TestCase):
            def test__all__(self):
                extra = {'BAR_CONST', 'FOO_CONST'}
                blacklist = {'baz'}  # Undocumented name.
                # bar imports part of its API from _bar.
                support.check__all__(self, bar, ('bar', '_bar'),
                                     extra=extra, blacklist=blacklist)

    """

    if name_of_module is None:
        name_of_module = (module.__name__, )
    elif isinstance(name_of_module, str):
        name_of_module = (name_of_module, )

    expected = set(extra)

    for name in dir(module):
        if name.startswith('_') or name in blacklist:
            continue
        obj = getattr(module, name)
        if (getattr(obj, '__module__', None) in name_of_module or
                (not hasattr(obj, '__module__') and
                 not isinstance(obj, types.ModuleType))):
            expected.add(name)
    test_case.assertCountEqual(module.__all__, expected)


class SuppressCrashReport:
    """Try to prevent a crash report from popping up.

    On Windows, don't display the Windows Error Reporting dialog.  On UNIX,
    disable the creation of coredump file.
    """
    old_value = None
    old_modes = None

    def __enter__(self):
        """On Windows, disable Windows Error Reporting dialogs using
        SetErrorMode.

        On UNIX, try to save the previous core file size limit, then set
        soft limit to 0.
        """
        if sys.platform.startswith('win'):
            # see http://msdn.microsoft.com/en-us/library/windows/desktop/ms680621.aspx
            # GetErrorMode is not available on Windows XP and Windows Server 2003,
            # but SetErrorMode returns the previous value, so we can use that
            import ctypes
            self._k32 = ctypes.windll.kernel32
            SEM_NOGPFAULTERRORBOX = 0x02
            self.old_value = self._k32.SetErrorMode(SEM_NOGPFAULTERRORBOX)
            self._k32.SetErrorMode(self.old_value | SEM_NOGPFAULTERRORBOX)

            # Suppress assert dialogs in debug builds
            # (see http://bugs.python.org/issue23314)
            try:
                import msvcrt
                msvcrt.CrtSetReportMode
            except (AttributeError, ImportError):
                # no msvcrt or a release build
                pass
            else:
                self.old_modes = {}
                for report_type in [msvcrt.CRT_WARN,
                                    msvcrt.CRT_ERROR,
                                    msvcrt.CRT_ASSERT]:
                    old_mode = msvcrt.CrtSetReportMode(report_type,
                            msvcrt.CRTDBG_MODE_FILE)
                    old_file = msvcrt.CrtSetReportFile(report_type,
                            msvcrt.CRTDBG_FILE_STDERR)
                    self.old_modes[report_type] = old_mode, old_file

        else:
            if resource is not None:
                try:
                    self.old_value = resource.getrlimit(resource.RLIMIT_CORE)
                    resource.setrlimit(resource.RLIMIT_CORE,
                                       (0, self.old_value[1]))
                except (ValueError, OSError):
                    pass
            if sys.platform == 'darwin':
                # Check if the 'Crash Reporter' on OSX was configured
                # in 'Developer' mode and warn that it will get triggered
                # when it is.
                #
                # This assumes that this context manager is used in tests
                # that might trigger the next manager.
                value = subprocess.Popen(['/usr/bin/defaults', 'read',
                        'com.apple.CrashReporter', 'DialogType'],
                        stdout=subprocess.PIPE).communicate()[0]
                if value.strip() == b'developer':
                    print("this test triggers the Crash Reporter, "
                          "that is intentional", end='', flush=True)

        return self

    def __exit__(self, *ignore_exc):
        """Restore Windows ErrorMode or core file behavior to initial value."""
        if self.old_value is None:
            return

        if sys.platform.startswith('win'):
            self._k32.SetErrorMode(self.old_value)

            if self.old_modes:
                import msvcrt
                for report_type, (old_mode, old_file) in self.old_modes.items():
                    msvcrt.CrtSetReportMode(report_type, old_mode)
                    msvcrt.CrtSetReportFile(report_type, old_file)
        else:
            if resource is not None:
                try:
                    resource.setrlimit(resource.RLIMIT_CORE, self.old_value)
                except (ValueError, OSError):
                    pass


def patch(test_instance, object_to_patch, attr_name, new_value):
    """Override 'object_to_patch'.'attr_name' with 'new_value'.

    Also, add a cleanup procedure to 'test_instance' to restore
    'object_to_patch' value for 'attr_name'.
    The 'attr_name' should be a valid attribute for 'object_to_patch'.

    """
    # check that 'attr_name' is a real attribute for 'object_to_patch'
    # will raise AttributeError if it does not exist
    getattr(object_to_patch, attr_name)

    # keep a copy of the old value
    attr_is_local = False
    try:
        old_value = object_to_patch.__dict__[attr_name]
    except (AttributeError, KeyError):
        old_value = getattr(object_to_patch, attr_name, None)
    else:
        attr_is_local = True

    # restore the value when the test is done
    def cleanup():
        if attr_is_local:
            setattr(object_to_patch, attr_name, old_value)
        else:
            delattr(object_to_patch, attr_name)

    test_instance.addCleanup(cleanup)

    # actually override the attribute
    setattr(object_to_patch, attr_name, new_value)


def run_in_subinterp(code):
    """
    Run code in a subinterpreter. Raise unittest.SkipTest if the tracemalloc
    module is enabled.
    """
    # Issue #10915, #15751: PyGILState_*() functions don't work with
    # sub-interpreters, the tracemalloc module uses these functions internally
    try:
        import tracemalloc
    except ImportError:
        pass
    else:
        if tracemalloc.is_tracing():
            raise unittest.SkipTest("run_in_subinterp() cannot be used "
                                     "if tracemalloc module is tracing "
                                     "memory allocations")
    import _testcapi
    return _testcapi.run_in_subinterp(code)


def check_free_after_iterating(test, iter, cls, args=()):
    class A(cls):
        def __del__(self):
            nonlocal done
            done = True
            try:
                next(it)
            except StopIteration:
                pass

    done = False
    it = iter(A(*args))
    # Issue 26494: Shouldn't crash
    test.assertRaises(StopIteration, next, it)
    # The sequence should be deallocated just after the end of iterating
    gc_collect()
    test.assertTrue(done)


def missing_compiler_executable(cmd_names=[]):
    """Check if the compiler components used to build the interpreter exist.

    Check for the existence of the compiler executables whose names are listed
    in 'cmd_names' or all the compiler executables when 'cmd_names' is empty
    and return the first missing executable or None when none is found
    missing.

    """
    from distutils import ccompiler, sysconfig, spawn
    compiler = ccompiler.new_compiler()
    sysconfig.customize_compiler(compiler)
    for name in compiler.executables:
        if cmd_names and name not in cmd_names:
            continue
        cmd = getattr(compiler, name)
        if cmd_names:
            assert cmd is not None, \
                    "the '%s' executable is not configured" % name
        elif cmd is None:
            continue
        if spawn.find_executable(cmd[0]) is None:
            return cmd[0]


_is_android_emulator = None
def setswitchinterval(interval):
    # Setting a very low gil interval on the Android emulator causes python
    # to hang (issue #26939).
    minimum_interval = 1e-5
    if is_android and interval < minimum_interval:
        global _is_android_emulator
        if _is_android_emulator is None:
            _is_android_emulator = (subprocess.check_output(
                               ['getprop', 'ro.kernel.qemu']).strip() == b'1')
        if _is_android_emulator:
            interval = minimum_interval
    return sys.setswitchinterval(interval)<|MERGE_RESOLUTION|>--- conflicted
+++ resolved
@@ -767,7 +767,6 @@
 
 is_jython = sys.platform.startswith('java')
 
-<<<<<<< HEAD
 try:
     # constant used by requires_android_level()
     _ANDROID_API_LEVEL = sys.getandroidapilevel()
@@ -775,11 +774,7 @@
 except AttributeError:
     # sys.getandroidapilevel() is only available on Android
     is_android = False
-=======
-_ANDROID_API_LEVEL = sysconfig.get_config_var('ANDROID_API_LEVEL')
-is_android = (_ANDROID_API_LEVEL is not None and _ANDROID_API_LEVEL > 0)
 android_not_root = (is_android and os.geteuid() != 0)
->>>>>>> 3a4e9893
 
 if sys.platform != 'win32':
     unix_shell = '/system/bin/sh' if is_android else '/bin/sh'
