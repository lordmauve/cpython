--- conflicted
+++ resolved
@@ -2554,7 +2554,6 @@
     return Py_BuildValue("Nl", _PyLong_FromTime_t(sec), nsec);
 }
 
-<<<<<<< HEAD
 static void
 slot_tp_del(PyObject *self)
 {
@@ -2870,9 +2869,7 @@
 "This docstring has a valid signature and some extra newlines."
 );
 
-=======
 #ifdef WITH_THREAD
->>>>>>> 258e4d37
 typedef struct {
     PyThread_type_lock start_event;
     PyThread_type_lock exit_event;
@@ -2960,6 +2957,7 @@
     return res;
 }
 #endif   /* WITH_THREAD */
+
 
 static PyMethodDef TestMethods[] = {
     {"raise_exception",         raise_exception,                 METH_VARARGS},
@@ -3063,7 +3061,6 @@
     {"pytime_object_to_time_t", test_pytime_object_to_time_t,  METH_VARARGS},
     {"pytime_object_to_timeval", test_pytime_object_to_timeval,  METH_VARARGS},
     {"pytime_object_to_timespec", test_pytime_object_to_timespec,  METH_VARARGS},
-<<<<<<< HEAD
     {"with_tp_del",             with_tp_del,                     METH_VARARGS},
     {"test_pymem",
      (PyCFunction)test_pymem_alloc0, METH_NOARGS},
@@ -3090,9 +3087,7 @@
     {"docstring_with_signature_and_extra_newlines",
         (PyCFunction)test_with_docstring, METH_NOARGS,
         docstring_with_signature_and_extra_newlines},
-=======
 #ifdef WITH_THREAD
->>>>>>> 258e4d37
     {"call_in_temporary_c_thread", call_in_temporary_c_thread, METH_O,
      PyDoc_STR("set_error_class(error_class) -> None")},
 #endif
